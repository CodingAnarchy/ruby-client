require "date"
require "semantic"

module LaunchDarkly
  module Evaluation
    BUILTINS = [:key, :ip, :country, :email, :firstName, :lastName, :avatar, :name, :anonymous]

    NUMERIC_VERSION_COMPONENTS_REGEX = Regexp.new("^[0-9.]*")

    DATE_OPERAND = lambda do |v|
      if v.is_a? String
        begin
          DateTime.rfc3339(v).strftime("%Q").to_i
        rescue => e
          nil
        end
      elsif v.is_a? Numeric
        v
      else
        nil
      end
    end

    SEMVER_OPERAND = lambda do |v|
      if v.is_a? String
        for _ in 0..2 do
          begin
            return Semantic::Version.new(v)
          rescue ArgumentError
            v = addZeroVersionComponent(v)
          end
        end
      end
      nil
    end

    def self.addZeroVersionComponent(v)
      NUMERIC_VERSION_COMPONENTS_REGEX.match(v) { |m|
        m[0] + ".0" + v[m[0].length..-1]
      }
    end

    def self.comparator(converter)
      lambda do |a, b|
        av = converter.call(a)
        bv = converter.call(b)
        if !av.nil? && !bv.nil?
          yield av <=> bv
        else
          return false
        end
      end
    end

    OPERATORS = {
      in:
        lambda do |a, b|
          a == b
        end,
      endsWith:
        lambda do |a, b|
          (a.is_a? String) && (a.end_with? b)
        end,
      startsWith:
        lambda do |a, b|
          (a.is_a? String) && (a.start_with? b)
        end,
      matches:
        lambda do |a, b|
          (b.is_a? String) && !(Regexp.new b).match(a).nil?
        end,
      contains:
        lambda do |a, b|
          (a.is_a? String) && (a.include? b)
        end,
      lessThan:
        lambda do |a, b|
          (a.is_a? Numeric) && (a < b)
        end,
      lessThanOrEqual:
        lambda do |a, b|
          (a.is_a? Numeric) && (a <= b)
        end,
      greaterThan:
        lambda do |a, b|
          (a.is_a? Numeric) && (a > b)
        end,
      greaterThanOrEqual:
        lambda do |a, b|
          (a.is_a? Numeric) && (a >= b)
        end,
      before:
        comparator(DATE_OPERAND) { |n| n < 0 },
      after:
<<<<<<< HEAD
        lambda do |a, b|
          begin
            if a.is_a? String
              a = DateTime.rfc3339(a).strftime("%Q").to_i
            end
            if b.is_a? String
              b = DateTime.rfc3339(b).strftime("%Q").to_i
            end
            (a.is_a? Numeric) ? a > b : false
          rescue => e
            false
          end
        end,
      segmentMatch:
        lambda do |a, b|
          false   # we should never reach this - instead we special-case this operator in clause_match_user
        end
=======
        comparator(DATE_OPERAND) { |n| n > 0 },
      semVerEqual:
        comparator(SEMVER_OPERAND) { |n| n == 0 },
      semVerLessThan:
        comparator(SEMVER_OPERAND) { |n| n < 0 },
      semVerGreaterThan:
        comparator(SEMVER_OPERAND) { |n| n > 0 }
>>>>>>> 09b96ed7
    }

    class EvaluationError < StandardError
    end

    # Evaluates a feature flag, returning a hash containing the evaluation result and any events
    # generated during prerequisite evaluation. Raises EvaluationError if the flag is not well-formed
    # Will return nil, but not raise an exception, indicating that the rules (including fallthrough) did not match
    # In that case, the caller should return the default value.
    def evaluate(flag, user, feature_store, segment_store)
      if flag.nil?
        raise EvaluationError, "Flag does not exist"
      end

      if user.nil? || user[:key].nil?
        raise EvaluationError, "Invalid user"
      end

      events = []

      if flag[:on]
        res = eval_internal(flag, user, feature_store, segment_store, events)

        return { value: res, events: events } if !res.nil?
      end

      if !flag[:offVariation].nil? && flag[:offVariation] < flag[:variations].length
        value = flag[:variations][flag[:offVariation]]
        return { value: value, events: events }
      end

      { value: nil, events: events }
    end

    def eval_internal(flag, user, feature_store, segment_store, events)
      failed_prereq = false
      # Evaluate prerequisites, if any
      if !flag[:prerequisites].nil?
        flag[:prerequisites].each do |prerequisite|
          prereq_flag = feature_store.get(prerequisite[:key])

          if prereq_flag.nil? || !prereq_flag[:on]
            failed_prereq = true
          else
            begin
              prereq_res = eval_internal(prereq_flag, user, feature_store, segment_store, events)
              variation = get_variation(prereq_flag, prerequisite[:variation])
              events.push(kind: "feature", key: prereq_flag[:key], value: prereq_res, version: prereq_flag[:version], prereqOf: flag[:key])
              if prereq_res.nil? || prereq_res != variation
                failed_prereq = true
              end
            rescue => exn
              @config.logger.error("[LDClient] Error evaluating prerequisite: #{exn.inspect}")
              failed_prereq = true
            end
          end
        end

        if failed_prereq
          return nil
        end
      end
      # The prerequisites were satisfied.
      # Now walk through the evaluation steps and get the correct
      # variation index
      eval_rules(flag, user, segment_store)
    end

    def eval_rules(flag, user, segment_store)
      # Check user target matches
      if !flag[:targets].nil?
        flag[:targets].each do |target|
          if !target[:values].nil?
            target[:values].each do |value|
              return get_variation(flag, target[:variation]) if value == user[:key]
            end
          end
        end
      end

      # Check custom rules
      if !flag[:rules].nil?
        flag[:rules].each do |rule|
          return variation_for_user(rule, user, flag) if rule_match_user(rule, user, segment_store)
        end
      end

      # Check the fallthrough rule
      if !flag[:fallthrough].nil?
        return variation_for_user(flag[:fallthrough], user, flag)
      end

      # Not even the fallthrough matched-- return the off variation or default
      nil
    end

    def get_variation(flag, index)
      if index >= flag[:variations].length
        raise EvaluationError, "Invalid variation index"
      end
      flag[:variations][index]
    end

    def rule_match_user(rule, user, segment_store)
      return false if !rule[:clauses]

      rule[:clauses].each do |clause|
        return false if !clause_match_user(clause, user, segment_store)
      end

      return true
    end

    def clause_match_user(clause, user, segment_store)
      # In the case of a segment match operator, we check if the user is in any of the segments,
      # and possibly negate
      if (clause[:op] == :segmentMatch)
        clause[:values].each do |v|
          segment = segment_store.get(v)
          if !segment.nil?
            return maybe_negate(clause, true) if segment_match_user(segment, user)
          end
        end
        return maybe_negate(clause, false)
      end
      clause_match_user_no_segments(clause, user)
    end

    def clause_match_user_no_segments(clause, user)
      val = user_value(user, clause[:attribute])
      return false if val.nil?

      op = OPERATORS[clause[:op].to_sym]

      if op.nil?
        raise EvaluationError, "Unsupported operator #{clause[:op]} in evaluation"
      end

      if val.is_a? Enumerable
        val.each do |v|
          return maybe_negate(clause, true) if match_any(op, v, clause[:values])
        end
        return maybe_negate(clause, false)
      end

      maybe_negate(clause, match_any(op, val, clause[:values]))
    end

    def variation_for_user(rule, user, flag)
      if !rule[:variation].nil? # fixed variation
        return get_variation(flag, rule[:variation])
      elsif !rule[:rollout].nil? # percentage rollout
        rollout = rule[:rollout]
        bucket_by = rollout[:bucketBy].nil? ? "key" : rollout[:bucketBy]
        bucket = bucket_user(user, flag[:key], bucket_by, flag[:salt])
        sum = 0;
        rollout[:variations].each do |variate|
          sum += variate[:weight].to_f / 100000.0
          return get_variation(flag, variate[:variation]) if bucket < sum
        end
        nil
      else # the rule isn't well-formed
        raise EvaluationError, "Rule does not define a variation or rollout"
      end
    end

    def segment_match_user(segment, user)
      return false unless user[:key]

      return true if segment[:included].include?(user[:key])
      return false if segment[:excluded].include?(user[:key])

      segment[:rules].each do |r|
        return true if segment_rule_match_user(r, user, segment[:key], segment[:salt])
      end

      return false
    end

    def segment_rule_match_user(rule, user, segment_key, salt)
      rule[:clauses].each do |c|
        return false unless clause_match_user_no_segments(c, user)
      end

      # If the weight is absent, this rule matches
      return true if !rule[:weight]
      
      # All of the clauses are met. See if the user buckets in
      bucket = bucket_user(user, segment_key, rule[:bucketBy].nil? ? "key" : rule[:bucketBy], salt)
      weight = rule[:weight].to_f / 100000.0
      return bucket < weight
    end

    def bucket_user(user, key, bucket_by, salt)
      return nil unless user[:key]

      id_hash = user_value(user, bucket_by)

      if user[:secondary]
        id_hash += "." + user[:secondary]
      end

      hash_key = "%s.%s.%s" % [key, salt, id_hash]

      hash_val = (Digest::SHA1.hexdigest(hash_key))[0..14]
      hash_val.to_i(16) / Float(0xFFFFFFFFFFFFFFF)
    end

    def user_value(user, attribute)
      attribute = attribute.to_sym

      if BUILTINS.include? attribute
        user[attribute]
      elsif !user[:custom].nil?
        user[:custom][attribute]
      else
        nil
      end
    end

    def maybe_negate(clause, b)
      clause[:negate] ? !b : b
    end

    def match_any(op, value, values)
      values.each do |v|
        return true if op.call(value, v)
      end
      return false
    end
  end
end<|MERGE_RESOLUTION|>--- conflicted
+++ resolved
@@ -92,33 +92,17 @@
       before:
         comparator(DATE_OPERAND) { |n| n < 0 },
       after:
-<<<<<<< HEAD
-        lambda do |a, b|
-          begin
-            if a.is_a? String
-              a = DateTime.rfc3339(a).strftime("%Q").to_i
-            end
-            if b.is_a? String
-              b = DateTime.rfc3339(b).strftime("%Q").to_i
-            end
-            (a.is_a? Numeric) ? a > b : false
-          rescue => e
-            false
-          end
-        end,
-      segmentMatch:
-        lambda do |a, b|
-          false   # we should never reach this - instead we special-case this operator in clause_match_user
-        end
-=======
         comparator(DATE_OPERAND) { |n| n > 0 },
       semVerEqual:
         comparator(SEMVER_OPERAND) { |n| n == 0 },
       semVerLessThan:
         comparator(SEMVER_OPERAND) { |n| n < 0 },
       semVerGreaterThan:
-        comparator(SEMVER_OPERAND) { |n| n > 0 }
->>>>>>> 09b96ed7
+        comparator(SEMVER_OPERAND) { |n| n > 0 },
+      segmentMatch:
+        lambda do |a, b|
+          false   # we should never reach this - instead we special-case this operator in clause_match_user
+        end
     }
 
     class EvaluationError < StandardError
