# coding: utf-8
lib = File.expand_path("../lib", __FILE__)
$LOAD_PATH.unshift(lib) unless $LOAD_PATH.include?(lib)
require "ldclient-rb/version"

Gem::Specification.new do |spec|
  spec.name          = "ldclient-rb"
  spec.version       = LaunchDarkly::VERSION
  spec.authors       = ["LaunchDarkly"]
  spec.email         = ["team@launchdarkly.com"]
  spec.summary       = "LaunchDarkly SDK for Ruby"
  spec.description   = "Official LaunchDarkly SDK for Ruby"
  spec.homepage      = "https://github.com/launchdarkly/ruby-client"
  spec.license       = "Apache 2.0"

  spec.files         = `git ls-files -z`.split("\x0")
  spec.executables   = spec.files.grep(%r{^bin/}) { |f| File.basename(f) }
  spec.test_files    = spec.files.grep(%r{^(test|spec|features)/})
  spec.require_paths = ["lib"]
  spec.extensions    = 'ext/mkrf_conf.rb'

  spec.add_development_dependency "bundler", "~> 1.7"
  spec.add_development_dependency "rake", "~> 10.0"
  spec.add_development_dependency "rspec", "~> 3.2"
  spec.add_development_dependency "codeclimate-test-reporter", "~> 0"

  spec.add_runtime_dependency "json", "~> 1.8"
  spec.add_runtime_dependency "faraday", "~> 0.9"
  spec.add_runtime_dependency "faraday-http-cache", "~> 1.3.0"
  spec.add_runtime_dependency "thread_safe", "~> 0.3"
  spec.add_runtime_dependency "net-http-persistent", "~> 2.9"
  spec.add_runtime_dependency "concurrent-ruby", "~> 1.0.4"
  spec.add_runtime_dependency "hashdiff", "~> 0.2"
  spec.add_runtime_dependency "ld-celluloid-eventsource", "~> 0.9.0"
  spec.add_runtime_dependency "celluloid", "~> 0.18.0.pre" # transitive dep; specified here for more control
<<<<<<< HEAD
  
  if RUBY_VERSION >= '2.2.2'
    spec.add_runtime_dependency "nio4r", "< 3" # for maximum ruby version compatibility.
  else
    spec.add_runtime_dependency "nio4r", "~> 1.1" # for maximum ruby version compatibility.
  end
=======
  spec.add_runtime_dependency "nio4r", "~> 2.0" # for maximum ruby version compatibility.
>>>>>>> f37c620a

  spec.add_runtime_dependency "waitutil", "0.2"
end<|MERGE_RESOLUTION|>--- conflicted
+++ resolved
@@ -33,16 +33,12 @@
   spec.add_runtime_dependency "hashdiff", "~> 0.2"
   spec.add_runtime_dependency "ld-celluloid-eventsource", "~> 0.9.0"
   spec.add_runtime_dependency "celluloid", "~> 0.18.0.pre" # transitive dep; specified here for more control
-<<<<<<< HEAD
-  
+
   if RUBY_VERSION >= '2.2.2'
     spec.add_runtime_dependency "nio4r", "< 3" # for maximum ruby version compatibility.
   else
     spec.add_runtime_dependency "nio4r", "~> 1.1" # for maximum ruby version compatibility.
   end
-=======
-  spec.add_runtime_dependency "nio4r", "~> 2.0" # for maximum ruby version compatibility.
->>>>>>> f37c620a
 
   spec.add_runtime_dependency "waitutil", "0.2"
 end